--- conflicted
+++ resolved
@@ -742,13 +742,9 @@
 keyedColumns =
     keyedMulti "card-columns"
 
-<<<<<<< HEAD
--- PRIVATE Helpers etc
-=======
 
 keyedMulti : String -> List ( String, Config msg ) -> Html.Html msg
 keyedMulti clazz keyedCards =
     Keyed.node "div"
         [ class clazz ]
-        (List.map (\( key, card ) -> ( key, view card )) keyedCards)
->>>>>>> 989b9743
+        (List.map (\( key, card ) -> ( key, view card )) keyedCards)